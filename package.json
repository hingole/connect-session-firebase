{
  "name": "connect-session-firebase",
  "description": "Firebase session store for Connect/Express",
  "version": "5.7.0",
  "author": "Ben Weier <ben.weier@gmail.com>",
  "main": "./index.js",
  "scripts": {
    "docs": "./node_modules/.bin/jsdoc -c ./conf.json",
    "lint": "./node_modules/.bin/eslint --ignore-path ./.eslintignore ./**.js",
    "istanbul": "./node_modules/.bin/istanbul cover ./node_modules/mocha/bin/_mocha --report lcovonly -- -R spec",
    "codecov": "./node_modules/.bin/codecov",
    "codeclimate": "./node_modules/.bin/codeclimate-test-reporter < ./coverage/lcov.info",
    "test": "./node_modules/.bin/mocha ./test/test.js"
  },
  "peerDependencies": {
    "firebase-admin": "~5.7.0"
  },
  "devDependencies": {
    "chai": "~4.1.0",
    "codeclimate-test-reporter": "~0.5.0",
    "codecov": "~3.0.0",
<<<<<<< HEAD
    "dotenv": "~5.0.0",
    "eslint": "~4.15.0",
=======
    "dotenv": "~4.0.0",
    "eslint": "~4.16.0",
>>>>>>> b4dc4282
    "express-session": "~1.15.6",
    "firebase-admin": "~5.7.0",
    "istanbul": "~0.4.5",
    "jsdoc": "~3.5.0",
    "mocha": "~3.5.3",
    "mocha-eslint": "~4.1.0",
    "mocha-lcov-reporter": "~1.3.0"
  },
  "engines": {
    "node": ">=4.0.0"
  },
  "files": [
    "lib/",
    "README.md",
    "HISTORY.md",
    "LICENSE",
    "index.js"
  ],
  "homepage": "https://github.com/benweier/connect-session-firebase",
  "repository": {
    "type": "git",
    "url": "git://github.com/benweier/connect-session-firebase.git"
  },
  "license": "MIT"
}<|MERGE_RESOLUTION|>--- conflicted
+++ resolved
@@ -19,13 +19,8 @@
     "chai": "~4.1.0",
     "codeclimate-test-reporter": "~0.5.0",
     "codecov": "~3.0.0",
-<<<<<<< HEAD
     "dotenv": "~5.0.0",
-    "eslint": "~4.15.0",
-=======
-    "dotenv": "~4.0.0",
     "eslint": "~4.16.0",
->>>>>>> b4dc4282
     "express-session": "~1.15.6",
     "firebase-admin": "~5.7.0",
     "istanbul": "~0.4.5",
